--- conflicted
+++ resolved
@@ -12,13 +12,7 @@
         <%- include('../partials/search', {style: 'homepage'}) %>
       </div>
 
-<<<<<<< HEAD
-      <div class="main-item main-item--bottom">
-        <a href="#"><button type="button" class="btn-plaintext">How do I use this site?</button></a>
-      </div>
-=======
       <%- include('../partials/footer', {style: 'homepage'}) %>
->>>>>>> d4cddd95
     </div>
 
   </body>
