--- conflicted
+++ resolved
@@ -2,14 +2,11 @@
 
 const express = require('express')
 const router = express.Router()
-<<<<<<< HEAD
-const {getUserInfo} = require('../utils')
+// const {getUserInfo} = require('../utils')
 
-if (!process.env.HEROKU) {
-	router.use(verifyIapToken())
-}
-=======
->>>>>>> ff7d1bd4
+// if (!process.env.HEROKU) {
+// 	router.use(verifyIapToken())
+// }
 
 // return userinfo as json
 router.get('/whoami.json', (req, res, next) => {
