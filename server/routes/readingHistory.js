--- conflicted
+++ resolved
@@ -92,16 +92,9 @@
 
 async function getDatastoreClient() {
   const gcpProjectId = process.env.GCP_PROJECT_ID || '***REMOVED***'
-<<<<<<< HEAD
   const datastoreClient = datastore({ projectId: gcpProjectId, auth: { getAuthClient } })
-  cb(datastoreClient)
-=======
 
-  const authClient = await getAuth()
-
-  const datastoreClient = datastore({ projectId: gcpProjectId, authClient: authClient })
   return datastoreClient
->>>>>>> 96a9c2d7
 }
 
 function recordView(docMeta, userInfo, datastoreClient) {
