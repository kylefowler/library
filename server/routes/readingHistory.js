--- conflicted
+++ resolved
@@ -16,13 +16,9 @@
   getDatastoreClient((datastoreClient) => {
     req.on('end', () => {
       if (res.locals.docId) {
-<<<<<<< HEAD
         const docMeta = getMeta(res.locals.docId)
-        recordView(docMeta, getUserInfo(req), datastoreClient)
-=======
         const userInfo = getUserInfo(req)
-        recordView(res.locals.docId, userInfo, datastoreClient)
->>>>>>> 9e77c870
+        recordView(docMeta, userInfo, datastoreClient)
       }
     })
     next()
@@ -30,11 +26,7 @@
 })
 
 router.get('/reading-history.json', (req, res, next) => {
-<<<<<<< HEAD
-  fetchHistory(getUserInfo(req), 'Doc', (err, results) => {
-=======
-  fetchHistory(getUserInfo(req), req.query.limit, (err, results) => {
->>>>>>> 9e77c870
+  fetchHistory(getUserInfo(req), 'Doc', req.query.limit, (err, results) => {
     if (err) return next(err)
     res.json(results)
   })
@@ -44,11 +36,7 @@
   middleware: router
 }
 
-<<<<<<< HEAD
-function fetchHistory(userInfo, historyType, doneCb) {
-=======
-function fetchHistory(userInfo, queryLimit, doneCb) {
->>>>>>> 9e77c870
+function fetchHistory(userInfo, historyType, queryLimit, doneCb) {
   getDatastoreClient((datastoreClient) => {
     const limit = parseInt(queryLimit, 10) || 10
     async.parallel([
