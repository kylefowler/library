--- conflicted
+++ resolved
@@ -11,7 +11,6 @@
 const {getMeta} = require('../list')
 
 // Middleware to record views into Cloud Datastore
-<<<<<<< HEAD
 router.use(async (req, res, next) => {
   const datastoreClient = await getDatastoreClient()
   req.on('end', () => {
@@ -21,24 +20,10 @@
       if (!docMeta || !userInfo) return
       recordView(docMeta, userInfo, datastoreClient)
     }
-=======
-router.use((req, res, next) => {
-  getDatastoreClient((datastoreClient) => {
-    req.on('end', () => {
-      if (res.locals.docId) {
-        const docMeta = getMeta(res.locals.docId)
-        const {userInfo} = req
-        if (!docMeta || !userInfo) return
-        recordView(docMeta, userInfo, datastoreClient)
-      }
-    })
-    next()
->>>>>>> cd054524
   })
   next()
 })
 
-<<<<<<< HEAD
 router.get('/reading-history/docs.json', async (req, res, next) => {
   const results = await fetchHistory(getUserInfo(req), 'Doc', req.query.limit)
   res.json(results)
@@ -47,20 +32,6 @@
 router.get('/reading-history/teams.json', async (req, res, next) => {
   const results = await fetchHistory(getUserInfo(req), 'Team', req.query.limit)
   res.json(results)
-=======
-router.get('/reading-history/docs.json', (req, res, next) => {
-  fetchHistory(req.userInfo, 'Doc', req.query.limit, (err, results) => {
-    if (err) return next(err)
-    res.json(results)
-  })
-})
-
-router.get('/reading-history/teams.json', (req, res, next) => {
-  fetchHistory(req.userInfo, 'Team', req.query.limit, (err, results) => {
-    if (err) return next(err)
-    res.json(results)
-  })
->>>>>>> cd054524
 })
 
 module.exports = {
