'use strict'

const express = require('express')
const moment = require('moment')
const path = require('path')

const router = express.Router()

const {getTree, getMeta} = require('../list')
const {fetchDoc, cleanName, fetchByline} = require('../docs')
const {getTemplates} = require('../utils')

router.get('*', handleCategory)
module.exports = router

const categories = getTemplates('categories')
function handleCategory(req, res, next) {
  console.log(`GET ${req.path}`)
  const segments = req.path.split('/')

  // get an up to date doc tree
  getTree((err, tree) => {
    if (err) {
      return next(err)
    }

    const [data, parent] = retrieveDataForPath(req.path, tree)
    const {id, breadcrumb} = data
    if (!id) {
      return next(Error('Not found'))
    }

    const root = segments[1]
    const meta = getMeta(id)
    const layout = categories.has(root) ? root : 'default'
    const template = `categories/${layout}`

    // don't try to fetch branch node
    const contextData = prepareContextualData(data, req.path, breadcrumb, parent, meta.slug)
    const baseRenderData = Object.assign({}, contextData, {
      url: req.path,
      title: meta.prettyName,
      lastUpdatedBy: meta.lastModifyingUser.displayName,
      lastUpdated: meta.lastUpdated,
      createdAt: moment(meta.createdTime).fromNow(),
      editLink: meta.webViewLink
    })

    // if this is a folder, just render from the generic data
    if (meta.resourceType === 'folder') {
      return res.render(template, baseRenderData)
    }

    // for docs, fetch the html and then combine with the base data
    fetchDoc(data.id, (err, {html, originalRevision, sections} = {}) => {
      if (err) {
        return next(err)
      }

<<<<<<< HEAD
      res.locals.docId = data.id

      let payload = fetchByline(html, originalRevision.lastModifyingUser.displayName)
      
=======
      const payload = fetchByline(html, originalRevision.lastModifyingUser.displayName)

>>>>>>> e47687b5
      res.render(template, Object.assign({}, baseRenderData, {
        content: payload.html,
        byline: payload.byline,
        createdBy: originalRevision.lastModifyingUser.displayName,
        sections
      }))
    })
  })
}

function retrieveDataForPath(path, tree) {
  const segments = path.split('/').slice(1).filter((s) => s.length)

  let pointer = tree
  let parent = null
  // continue traversing down the tree while there are still segements to go
  while ((pointer || {}).nodeType === 'branch' && segments.length) {
    parent = pointer
    pointer = pointer.children[segments.shift()]
  }

  // if we are going to view a directory, switch to the home doc where possible
  if ((pointer || {}).nodeType === 'branch' && pointer.home) {
    pointer = Object.assign({}, pointer, {id: pointer.home, originalId: pointer.id})
  }

  // return the leaf and its immediate branch
  return [pointer || {}, parent]
}

function prepareContextualData(data, url, breadcrumb, parent, slug) {
  const breadcrumbInfo = breadcrumb.map(({id}) => getMeta(id))

  const {children: siblings, id} = parent
  const {children, originalId} = data
  const self = url.split('/').slice(-1)[0]
  // most of what we are doing here is preparing parents and siblings
  // we need the url and parent object, as well as the breadcrumb to do that
  const siblingLinks = createRelatedList(siblings, self, `${url.split('/').slice(0, -1).join('/')}`)
  const childrenLinks = createRelatedList(children || {}, self, url)

  // extend the breadcrumb with render data
  const parentLinks = url
    .split('/')
    .slice(1, -1) // ignore the base empty string and self
    .map((segment, i, arr) => {
      return {
        url: `/${arr.slice(0, i + 1).join('/')}`,
        name: cleanName(breadcrumbInfo[i].name),
        editLink: breadcrumbInfo[i].webViewLink
      }
    })

  return {
    parentId: originalId || id,
    parentLinks,
    siblings: siblingLinks,
    children: childrenLinks
  }
}

function createRelatedList(slugs, self, baseUrl) {
  return Object.keys(slugs)
    .filter((slug) => slug !== self)
    .map((slug) => {
      const {id, nodeType} = slugs[slug]
      const {sort, prettyName, webViewLink} = getMeta(id)
      return {
        sort,
        nodeType,
        name: prettyName,
        editLink: webViewLink,
        url: path.join(baseUrl, slug)
      }
    })
    .sort((a, b) => a.sort > b.sort)
}<|MERGE_RESOLUTION|>--- conflicted
+++ resolved
@@ -57,15 +57,10 @@
         return next(err)
       }
 
-<<<<<<< HEAD
       res.locals.docId = data.id
 
-      let payload = fetchByline(html, originalRevision.lastModifyingUser.displayName)
-      
-=======
       const payload = fetchByline(html, originalRevision.lastModifyingUser.displayName)
 
->>>>>>> e47687b5
       res.render(template, Object.assign({}, baseRenderData, {
         content: payload.html,
         byline: payload.byline,
