'use strict'

const path = require('path')

const inflight = require('promise-inflight')
const {google} = require('googleapis')
const {auth: nodeAuth} = require('google-auth-library')
const {promisify} = require('util')

const log = require('./logger')

let authClient = null

// Look for google application credentials as json env var
const credsInJSON = isJSON(process.env.GOOGLE_APPLICATION_CREDENTIALS)

// In local development, look for an auth.json file.
if (!process.env.GOOGLE_APPLICATION_CREDENTIALS) {
  log.warn('GOOGLE_APPLICATION_CREDENTIALS was undefined, using default ./auth.json credentials file...')
  process.env.GOOGLE_APPLICATION_CREDENTIALS = path.join(__dirname, '.auth.json')
}


// only public method, returns the authClient that can be used for making other requests
exports.getAuth = async () => {
  if (authClient) return authClient
  await setAuthClient()
}

// configures the auth client if we don't already have one
<<<<<<< HEAD
async function setAuthClient(cb) {
  const scopes = [
    'https://www.googleapis.com/auth/drive',
    'https://www.googleapis.com/auth/cloud-platform', 
    'https://www.googleapis.com/auth/datastore'
  ]

  return inflight('auth', async () => {
    // In Heroku environment, set GOOGLE_APPLICATION_CREDENTIALS as auth json object to be parsed
    if (credsInJSON) {
      const keys = JSON.parse(process.env.GOOGLE_APPLICATION_CREDENTIALS)
      authClient = nodeAuth.fromJSON(keys);
    } else {
      const getGoogleAuth = promisify(google.auth.getApplicationDefault).bind(google.auth)
      const client = await getGoogleAuth()
      authClient = client
    }
    
=======
async function setAuthClient() {
  return inflight('auth', async () => {
    const {credential} = await google.auth.getApplicationDefault()
    authClient = credential

>>>>>>> 96a9c2d7
    if (authClient.createScopedRequired && authClient.createScopedRequired()) {
      authClient = authClient.createScoped(scopes)
    }
    google.options({auth: authClient})
<<<<<<< HEAD

    cb(null, authClient)
    log.info('Google API auth successfully retrieved.')
=======
    log.info('Google API auth successfully retrieved.')

    return authClient
>>>>>>> 96a9c2d7
  })
}

function isJSON(str) {
  try {
    const obj = JSON.parse(str)
    if (obj && typeof obj === 'object' && obj !== null) {
        return true
      }
  } catch (err) {}
    return false
}<|MERGE_RESOLUTION|>--- conflicted
+++ resolved
@@ -28,45 +28,28 @@
 }
 
 // configures the auth client if we don't already have one
-<<<<<<< HEAD
-async function setAuthClient(cb) {
-  const scopes = [
-    'https://www.googleapis.com/auth/drive',
-    'https://www.googleapis.com/auth/cloud-platform', 
-    'https://www.googleapis.com/auth/datastore'
-  ]
-
+async function setAuthClient() {
   return inflight('auth', async () => {
     // In Heroku environment, set GOOGLE_APPLICATION_CREDENTIALS as auth json object to be parsed
     if (credsInJSON) {
       const keys = JSON.parse(process.env.GOOGLE_APPLICATION_CREDENTIALS)
       authClient = nodeAuth.fromJSON(keys);
     } else {
-      const getGoogleAuth = promisify(google.auth.getApplicationDefault).bind(google.auth)
-      const client = await getGoogleAuth()
-      authClient = client
+      const {credential} = await google.auth.getApplicationDefault()
+      authClient = credential
     }
     
-=======
-async function setAuthClient() {
-  return inflight('auth', async () => {
-    const {credential} = await google.auth.getApplicationDefault()
-    authClient = credential
-
->>>>>>> 96a9c2d7
     if (authClient.createScopedRequired && authClient.createScopedRequired()) {
-      authClient = authClient.createScoped(scopes)
+      authClient = authClient.createScoped([
+        'https://www.googleapis.com/auth/drive',
+        'https://www.googleapis.com/auth/cloud-platform',
+        'https://www.googleapis.com/auth/datastore'
+      ])
     }
     google.options({auth: authClient})
-<<<<<<< HEAD
-
-    cb(null, authClient)
-    log.info('Google API auth successfully retrieved.')
-=======
     log.info('Google API auth successfully retrieved.')
 
     return authClient
->>>>>>> 96a9c2d7
   })
 }
 
