'use strict'

const path = require('path')

const express = require('express')
<<<<<<< HEAD
const moment = require('moment')
const {verifyIapToken} = require('***REMOVED***');
=======
>>>>>>> 5b5e1e33

const pages = require('./routes/pages')
const categories = require('./routes/categories')
const errors = require('./routes/errors')

const {getMeta} = require('./list')

const app = express()
app.set('view engine', 'ejs')
app.set('views', path.join(__dirname, '../layouts'))

app.use(verifyIapToken())

app.get('/healthcheck', (req, res) => {
  res.send('OK')
})

// serve all files in the public folder
app.use('/assets', express.static(path.join(__dirname, '../public')))

// strip trailing slashes from URLs
app.get(/(.+)\/$/, (req, res, next) => {
  res.redirect(req.params[0])
})

app.get('/view-on-site/:docId', (req, res, next) => {
  const {docId} = req.params
  const doc = getMeta(docId)

  if (!doc) return next(Error('Not found'))

  res.redirect(doc.path)
})

app.use(pages)
app.use(categories)
app.use(errors)

app.listen(3000)<|MERGE_RESOLUTION|>--- conflicted
+++ resolved
@@ -3,12 +3,9 @@
 const path = require('path')
 
 const express = require('express')
-<<<<<<< HEAD
 const moment = require('moment')
+
 const {verifyIapToken} = require('***REMOVED***');
-=======
->>>>>>> 5b5e1e33
-
 const pages = require('./routes/pages')
 const categories = require('./routes/categories')
 const errors = require('./routes/errors')
