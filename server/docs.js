'use strict'

const async = require('async')
const {google} = require('googleapis')
const cheerio = require('cheerio')
const slugify = require('slugify')
const xlsx = require('xlsx')
const inflight = require('inflight')

const {getAuth} = require('./auth')
const log = require('./logger')
<<<<<<< HEAD
const list = require('./list')
const {config} = require('./utils')
=======

const formatterV3 = require('./formatter')
const formatterV4 = require('./formatter-beta')
>>>>>>> 9323ca92

const supportedTypes = new Set(['document', 'spreadsheet', 'text/html'])

exports.cleanName = (name = '') => {
  return name
    .trim()
    .replace(/^\d+[-–—_\s]*/, '') // remove leading numbers and delimiters
    .replace(/\s*\|\s*([^|]+)$/i, '')
    .replace(/\W+home$/i, '')
    .replace(/\.[^.]+$/, '') // remove file extensions
}

exports.slugify = (text = '') => {
  // convert non alpha numeric into whitespace, rather than removing
  const alphaNumeric = text.replace(/[^\w\d]/g, ' ')
  return slugify(alphaNumeric, {
    lower: true
  })
}

exports.fetchDoc = ({id, resourceType, req}, cb) => {
  if (req.useBeta) log.debug('Using beta formatter')
  const formatter = req.useBeta ? formatterV4 : formatterV3

  cb = inflight(id, cb)
  if (!cb) return

  getAuth((err, auth) => {
    if (err) {
      return cb(err)
    }

    fetch({id, resourceType, req}, auth, (err, html, originalRevision) => {
      if (err) return cb(err)
      html = formatter.getProcessedHtml(html)
      const sections = getSections(html)
      // maybe we should pull out headers here
      cb(err, {html, originalRevision, sections, config})
    })
  })
}

exports.fetchByline = (html, creatorOfDoc) => {
  let byline = creatorOfDoc
  const $ = cheerio.load(html)

  // Iterates through all p tags to find byline
  $('p').each((index, p) => {
    // don't search any empty p tags
    if (p.children.length < 1) return

    // regex that checks for byline
    const r = /^by.+[^.\n]$/mig
    if (r.test(p.children[0].data)) {
      byline = p.children[0].data
      // Removes the word "By"
      byline = byline.slice(3)
      $(p).remove()
    }

    // only check the first p tag
    return false
  })

  return {
    byline,
    html: $.html()
  }
}

function fetch({id, resourceType, req}, authClient, cb) {
  const drive = google.drive({version: 'v3', auth: authClient})
  async.parallel([
    (cb) => {
      if (!supportedTypes.has(resourceType)) {
        return cb(null, `Library does not support viewing ${resourceType}s yet.`)
      }

      if (resourceType === 'spreadsheet') {
        return fetchSpreadsheet(drive, id, cb)
      }

      if (resourceType === 'text/html') {
        return fetchHTML(drive, id, cb)
      }

      if (req.useBeta) {
        google.discoverAPI(`***REMOVED***${process.env.API_KEY}`)
          .then((docs) => {
            docs.documents.get({
              name: `documents/${id}`
            }, (err, {data}) => {
              cb(err, data)
            })
          })
      } else {
        drive.files.export({
          fileId: id,
          // text/html exports are not suupported for slideshows
          mimeType: resourceType === 'presentation' ? 'text/plain' : 'text/html'
        }, (err, {data}) => cb(err, data)) // this prevents receiving an array (?)
      }
    },
    (cb) => {
      const revisionSupported = new Set(['document', 'spreadsheet', 'presentation'])
      if (!revisionSupported.has(resourceType)) {
        log.info(`Revision data not supported for ${resourceType}:${id}`)
        return cb(null, {
          data: { lastModifyingUser: {} }
        }) // return mock/empty revision object
      }
      drive.revisions.get({
        fileId: id,
        revisionId: '1',
        fields: '*'
      }, (err, data) => {
        // suppress revision history errors, but log them for later
        if (err) {
          log.warn(`Failed retrieving revision data for ${resourceType}:${id}. Error was:`, err)
          return cb(null, {
            data: { lastModifyingUser: {} }
          }) // return mock/empty revision object
        }

        cb(err, data)
      })
    }
  ], (err, [html, originalRevision]) => {
    cb(err, html, originalRevision)
  })
}

function fetchSpreadsheet(drive, id, cb) {
  drive.files.export({
    fileId: id,
    // for mimeTypes see https://developers.google.com/drive/v3/web/manage-downloads#downloading_google_documents
    mimeType: 'application/vnd.openxmlformats-officedocument.spreadsheetml.sheet'
  }, {
    // HTML export for sheets is limiting. Instead, download as a buffer and use
    // the xlsx library to parse the contents of the file and convert to HTML.
    responseType: 'arraybuffer'
  }, (err, {data}) => {
    if (err) return cb(err)

    const spreadsheet = xlsx.read(data, {type: 'buffer'})
    const {SheetNames, Sheets} = spreadsheet

    // produce some html now since we got back and xls
    const html = SheetNames.map((name) => {
      const data = Sheets[name]
      // get base html from xlsx
      const base = xlsx.utils.sheet_to_html(data)
      // manipulate with cheerio
      const $ = cheerio.load(base)
      const table = $('table')
      // add header styles
      const firstRow = $('table tr:first-of-type')
      const withHeader = firstRow.html().replace(/(<\/?)td(\s+|>)/ig, '$1th$2')
      firstRow.html(withHeader)
      // determine the last row and remove all rows after that
      const max = Object.keys(data)
        .filter((key) => key.slice(0, 1) !== '!') // ignore special rows in the sheet
        .reduce((memo, cell) => {
          const row = cell.match(/\d+/)
          const value = parseInt(row, 10)
          return value > memo ? value : memo
        }, 0)
      // remove any extra rows at the bottom of the sheet
      $(`table tr:nth-of-type(n + ${max + 1})`).remove()

      // spreadsheet names become h1 for TOC
      const slug = slugify(name)
      return [`<h1 id="${slug}">${name}</h1>`, '<table>', table.html(), '</table>'].join('\n')
    }, []).join('\n')

    // expected to be an array because of the way the google api works
    cb(null, html)
  })
}

// returns raw html from the drive
function fetchHTML(drive, id, cb) {
  drive.files.get({
    fileId: id,
    supportsTeamDrives: true,
    alt: 'media'
  }, (err, {data}) => {
    cb(err, data)
  })
}

function getSections(html) {
  const $ = cheerio.load(html)
  const headers = ['h1', 'h2']
    .map((h) => `body ${h}`)
    .join(', ')

  const ordered = $(headers).map((i, el) => {
    const tag = el.name
    const $el = $(el)
    const name = $el.text()
    const url = `#${$el.attr('id')}`
    return {
      name,
      url,
      level: parseInt(tag.slice(-1), 10)
    }
  }).toArray()

  // take our ordered sections and turn them into appropriately nested headings
  const nested = ordered.reduce((memo, heading) => {
    const tail = memo.slice(-1)[0]
    const extended = Object.assign({}, heading, {subsections: []})
    if (!tail || heading.level <= tail.level) {
      return memo.concat(extended)
    }

    tail.subsections.push(heading)
    return memo
  }, [])

  return nested
}<|MERGE_RESOLUTION|>--- conflicted
+++ resolved
@@ -9,14 +9,11 @@
 
 const {getAuth} = require('./auth')
 const log = require('./logger')
-<<<<<<< HEAD
 const list = require('./list')
 const {config} = require('./utils')
-=======
 
 const formatterV3 = require('./formatter')
 const formatterV4 = require('./formatter-beta')
->>>>>>> 9323ca92
 
 const supportedTypes = new Set(['document', 'spreadsheet', 'text/html'])
 
