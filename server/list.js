'use strict'

const inflight = require('promise-inflight')
const {google} = require('googleapis')
const path = require('path')
const {promisify} = require('util')

const cache = require('./cache')
const log = require('./logger')
const {getAuth} = require('./auth')
const {isSupported} = require('./utils')
const {cleanName, slugify} = require('./docs')

const driveType = process.env.DRIVE_TYPE
const driveId = process.env.DRIVE_ID

let currentTree = null // current route data by slug
let docsInfo = {} // doc info by id
let tags = {} // tags to doc id
let driveBranches = {} // map of id to nodes

exports.getTree = async () => {
  if (currentTree) {
    return currentTree
  }

<<<<<<< HEAD
  return updateTree()
    .then((tree) => tree)
    .catch((err) => Promise.reject(err))
=======
  updateTree()
    .then((tree) => cb(null, tree))
    .catch(cb)
>>>>>>> cd054524
}

// exposes docs metadata
exports.getMeta = (id) => {
  return docsInfo[id]
}

// returns all tags currently parsed from docs, by sort field
exports.getTagged = (tag) => {
  if (tag) return tags[tag] || []

  return tags
}

exports.getChildren = (id) => {
  return driveBranches[id]
}

exports.getAllRoutes = () => {
  return Object.values(docsInfo)
    .filter(({path}) => path && path.slice(0, 1) === '/')
    .reduce((urls, {path}) => {
      return urls.add(path)
    }, new Set())
}

// delay in ms, 15s default with env var
const treeUpdateDelay = parseInt(process.env.LIST_UPDATE_DELAY || 15, 10) * 1000
startTreeRefresh(treeUpdateDelay)

async function updateTree() {
  return inflight('tree', async () => {
    const authClient = await getAuth()

    const drive = google.drive({version: 'v3', auth: authClient})
    const files = await fetchAllFiles({drive})

    currentTree = produceTree(files, driveId)

    const count = Object.values(docsInfo)
      .filter((f) => f.resourceType !== 'folder')
      .length

    log.debug(`Current file count in drive: ${count}`)

    return currentTree
  })
}

function getOptions(id) {
  const fields = 'nextPageToken,files(id,name,mimeType,parents,webViewLink,createdTime,modifiedTime,lastModifyingUser)'

  if (driveType === 'shared') {
    return {
      q: id.map((id) => `'${id}' in parents`).join(' or '),
      fields
    }
  }

  return {
    teamDriveId: id,
    q: 'trashed = false',
    corpora: 'teamDrive',
    supportsTeamDrives: true,
    includeTeamDriveItems: true,
    // fields: '*', // setting fields to '*' returns all fields but ignores pageSize
    pageSize: 1000, // this value does not seem to be doing anything
    fields
  }
}

async function fetchAllFiles({nextPageToken: pageToken, listSoFar = [], parentIds = [driveId], drive} = {}) {
  const options = getOptions(parentIds)

  if (pageToken) {
    options.pageToken = pageToken
  }

  log.debug(`searching for files > ${listSoFar.length}`)

  // Gets files in single folder (shared) or files listed in single page of response (team)
  const fetchFromDrive = promisify(drive.files.list).bind(drive.files)
  const {data} = await fetchFromDrive(options)

  const {files, nextPageToken} = data
  const combined = listSoFar.concat(files)

  // If there is more data the API has not returned for the query, the request needs to continue
  if (nextPageToken) {
    return fetchAllFiles({
      nextPageToken,
      listSoFar: combined,
      drive
    })
  }

  // If there are no more pages and this is not a shared folder, return completed list
  if (driveType !== 'shared') return combined

  // Continue searching if shared folder, since API only returns contents of the immediate parent folder
  // Find folders that have not yet been searched
  const folders = combined.filter((item) =>
    item.mimeType === 'application/vnd.google-apps.folder' && parentIds.includes(item.parents[0]))

  if (folders.length > 0) {
    return fetchAllFiles({
      listSoFar: combined,
      drive,
      parentIds: folders.map((folder) => folder.id)
    })
  }

  return combined
}

function produceTree(files, firstParent) {
  // maybe group into folders first?
  // then build out tree, by traversing top down
  // keep in mind that files can have multiple parents
  const [byParent, byId, tagIds] = files.reduce(([byParent, byId, tagIds], resource) => {
    const {parents, id, name} = resource

    // prepare data for the individual file and store later for reference
    const prettyName = cleanName(name)
    const slug = slugify(prettyName)
    const tagString = (name.match(/\|\s*([^|]+)$/i) || [])[1] || ''
    const tags = tagString.split(',')
      .map((t) => t.trim().toLowerCase())
      .filter((t) => t.length > 0)

    byId[id] = Object.assign({}, resource, {
      prettyName,
      tags,
      resourceType: cleanResourceType(resource.mimeType),
      sort: determineSort(name),
      slug,
      isTrashCan: slug === 'trash' && parents.includes(driveId)
    })

    // add the id of this item to a list of tags
    tags.forEach((t) => {
      const idsSoFar = tagIds[t] || []
      idsSoFar.push(id)
      tagIds[t] = idsSoFar
    })

    // for every parent, make sure the current file is in the list of children
    // this is used later to traverse the tree
    parents.forEach((parentId) => {
      const parent = byParent[parentId] || {children: [], home: null}
      const matchesHome = name.trim().match(/\bhome(?:,|$)/i)

      // need to do something here with tags
      // check if this is the first file for this parent with "home" at the end
      // if not it is a child, if so it is the index
      if (!matchesHome || parent.home) {
        parent.children.push(id)
      } else {
        parent.home = id
        byId[id].isHome = true
      }

      byParent[parentId] = parent
    })

    return [byParent, byId, tagIds]
  }, [{}, {}, {}])

  const oldInfo = docsInfo
  const oldBranches = driveBranches
  tags = tagIds
  docsInfo = addPaths(byId) // update our outer cache w/ data including path information
  driveBranches = byParent
  return buildTreeFromData(firstParent, {info: oldInfo, tree: oldBranches})
}

// do we care about parent ids? maybe not?
function buildTreeFromData(rootParent, previousData, breadcrumb) {
  const {children, home} = driveBranches[rootParent] || {}
  const parentInfo = docsInfo[rootParent] || {}

  const parentNode = {
    nodeType: children ? 'branch' : 'leaf',
    home,
    id: rootParent,
    breadcrumb,
    sort: parentInfo ? determineSort(parentInfo.name) : Infinity // some number here that could be used to sort later
  }

  // detect redirects or purge cache for items not contained in trash
  if (!parentInfo.isTrashCan) handleUpdates(rootParent, previousData)

  if (!children) {
    return parentNode
  }

  // we have to assemble these paths differently
  return children.reduce((memo, id) => {
    const {slug} = docsInfo[id]
    const nextCrumb = breadcrumb ? breadcrumb.concat({ id: rootParent, slug: parentInfo.slug }) : []

    // recurse building up breadcrumb
    memo.children[slug] = buildTreeFromData(id, previousData, nextCrumb)

    return memo
  }, Object.assign({}, parentNode, { children: {} }))
}

function addPaths(byId) {
  return Object.values(byId)
    .reduce((memo, data) => {
      const parentData = derivePathInfo(data, byId)
      memo[data.id] = Object.assign({}, data, parentData)
      return memo
    }, {})

  function derivePathInfo(item) {
    const {parents, slug, webViewLink: drivePath, isHome, resourceType} = item || {}
    const parentId = parents[0]
    const hasParent = parentId && parentId !== driveId
    const parent = byId[parentId]
    const renderInLibrary = isSupported(resourceType)

    if (hasParent && !parent) {
      log.warn(`Found file (${item.name}) with parent (${parentId}) but no parent info!`)
      return {}
    }

    const parentInfo = hasParent ? derivePathInfo(parent) : {path: '/', tags: []}
    const libraryPath = isHome ? parentInfo.path : path.join(parentInfo.path, slug)
    // the end of the path will be item.slug
    return {
      folder: Object.assign({}, parent, parentInfo), // make sure folder contains path
      topLevelFolder: hasParent ? parentInfo.folder : Object.assign({}, item),
      path: renderInLibrary ? libraryPath : drivePath
    }
  }
}

function handleUpdates(id, {info: lastInfo, tree: lastTree}) {
  const currentNode = driveBranches[id] || {}
  const lastNode = lastTree[id] || {}
  const isFirstRun = !Object.keys(lastTree).length // oldTree is empty on the first check

  // combine current and previous children ids uniquely
  const allPages = (currentNode.children || [])
    .concat(currentNode.home || [])
    .concat(lastNode.children || [])
    .concat(lastNode.home || [])
    .filter((v, i, list) => list.indexOf(v) === i)

  // check all the nodes to see if they have changes
  allPages.forEach((id) => {
    // compare old item to new item
    const newItem = docsInfo[id]
    const oldItem = lastInfo[id]

    // since we have a "trash" folder we need to account
    // for both missing items and "trashed" items
    const isTrashed = (item) => !item || item.path.split('/')[1] === 'trash'
    if (!isFirstRun && (isTrashed(newItem) || isTrashed(oldItem))) {
      const item = isTrashed(oldItem) ? newItem : oldItem
      const {path, modifiedTime} = item
      const action = isTrashed(oldItem) ? 'Added' : 'Removed'
      // @TODO: This does not restore deleted documents which are undone to the same location
      return cache.purge({
        url: path,
        modified: modifiedTime,
        editEmail: `item${action}`,
        ignore: ['missing', 'modified']
      })
    }

    // don't allow direct purges updates for folders with a home file
    const hasHome = newItem && (driveBranches[newItem.id] || {}).home
    if (hasHome) return

    // if this existed before and the path changed, issue redirects
    if (oldItem && newItem.path !== oldItem.path) {
      cache.redirect(oldItem.path, newItem.path, newItem.modifiedTime)
    } else {
      // should we be calling purge every time?
      // basically we are just calling purge because we don't know the last modified
      cache.purge({url: newItem.path, modified: newItem.modifiedTime})
    }
  })
}

function determineSort(name = '') {
  const sort = name.match(/(\d+)[^\d]/)
  // to be consistent with drive API, we will do string sort
  // also means we can sort off a single field when number is absent
  return sort ? sort[1] : name // items without sort go alphabetically
}

function cleanResourceType(mimeType) {
  const match = mimeType.match(/application\/vnd.google-apps.(.+)$/)
  if (!match) return mimeType

  return match[1]
}

async function startTreeRefresh(interval) {
  log.debug('updating tree...')

  try {
    await updateTree()
    log.debug('tree updated.')
  } catch (err) {
    log.warn('failed updating tree', err)
  }

  setTimeout(() => { startTreeRefresh(interval) }, interval)
}<|MERGE_RESOLUTION|>--- conflicted
+++ resolved
@@ -24,15 +24,9 @@
     return currentTree
   }
 
-<<<<<<< HEAD
   return updateTree()
     .then((tree) => tree)
     .catch((err) => Promise.reject(err))
-=======
-  updateTree()
-    .then((tree) => cb(null, tree))
-    .catch(cb)
->>>>>>> cd054524
 }
 
 // exposes docs metadata
