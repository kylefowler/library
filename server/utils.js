'use strict'
const fs = require('fs')
const path = require('path')
const md5 = require('md5')
const yaml = require('js-yaml')
const {get: deepProp} = require('lodash')
const log = require('./logger')
const merge = require('deepmerge')

const config = getConfig()

const layoutsDir = path.join(__dirname, '../layouts')
exports.getTemplates = (subfolder) => {
  return (fs.readdirSync(path.join(layoutsDir, subfolder)) || [])
    .reduce((memo, filename) => {
      const [name] = filename.split('.')
      memo.add(name)
      return memo
    }, new Set())
}

// disable spreadsheets from being linked to directly for now
const supportedTypes = new Set(['folder', 'document', 'text/html']) //, 'spreadsheet'])
exports.isSupported = (resourceType) => {
  return supportedTypes.has(resourceType)
}

exports.sortDocs = (a, b) => {
  const hasFolder = a.resourceType === 'folder' || b.resourceType === 'folder'
  if (!hasFolder || a.resourceType === b.resourceType) {
    return a.sort.localeCompare(b.sort)
  }

  return b.resourceType === 'folder' ? 1 : -1
}

exports.getUserInfo = (req) => {
  // In development, use stub data
  if (process.env.NODE_ENV === 'development') {
    return {
      email: process.env.TEST_EMAIL || config.footer.defaultEmail,
      userId: '10',
      analyticsUserId: md5('10library')
    }
  }

  return {
    email: req.headers['auth.verified_email'],
    userId: req.headers['auth.verified_sub'],
    analyticsUserId: md5(req.headers['auth.verified_sub'] + 'library')
  }
}

<<<<<<< HEAD
// attempts to require from attemptPath. If file isn't present, looks for a
// file of the same name in the server dir
exports.requireWithFallback = (attemptPath) => {
  const baseDir = path.join(__dirname, '..')
  try {
    return require(path.join(baseDir, 'custom', attemptPath))
  } catch (e) {
    return require(path.join(baseDir, 'server', attemptPath))
  }
}

// Get list of middleware in a directory
const middlewares = fs.readdirSync(path.join(__dirname, '../custom/middleware'))

// create object with preload and postload middleware functions
exports.allMiddleware = middlewares.reduce((middleware, item) => {
  const reqPath = path.join(__dirname, `../custom/middleware/${item}`)
  const requirement = require(reqPath)
  if (requirement.preload) middleware.preload.push(requirement.preload)
  if (requirement.postload) middleware.postload.push(requirement.postload)

  return middleware
}, {
  preload: [], postload: []
})
=======
function getConfig() {
  const defaultExists = fs.existsSync(path.join(__dirname, '../config/strings.yaml')) 
  const customExists = fs.existsSync(path.join(__dirname, '../custom/strings.yaml'))

  var config = {}

  if (defaultExists) {
    config = yaml.load(fs.readFileSync(path.join(__dirname, '../config/strings.yaml')), 'utf8') || {}
  }

  if (customExists) {
    const customConfig = yaml.load(fs.readFileSync(path.join(__dirname, '../custom/strings.yaml')), 'utf8') || {}
    config = merge(config, customConfig)
  }

  return config
}

exports.stringTemplate = (configPath, ...args) => {
  const config = getConfig()
  const stringConfig = deepProp(config, configPath)
  const configType = typeof stringConfig

  if (!stringConfig) {
    log.warn(`${configPath} not found in strings.yaml`)
  } else if (configType === 'string') {
    return stringConfig
  } else if (configType === 'function') {
    return stringConfig(...args)
  } else {
    log.warn(`${configType} is not supported`)
  }

  return ''
}
>>>>>>> 9c8d51a5
<|MERGE_RESOLUTION|>--- conflicted
+++ resolved
@@ -51,7 +51,6 @@
   }
 }
 
-<<<<<<< HEAD
 // attempts to require from attemptPath. If file isn't present, looks for a
 // file of the same name in the server dir
 exports.requireWithFallback = (attemptPath) => {
@@ -77,7 +76,7 @@
 }, {
   preload: [], postload: []
 })
-=======
+
 function getConfig() {
   const defaultExists = fs.existsSync(path.join(__dirname, '../config/strings.yaml')) 
   const customExists = fs.existsSync(path.join(__dirname, '../custom/strings.yaml'))
@@ -112,5 +111,4 @@
   }
 
   return ''
-}
->>>>>>> 9c8d51a5
+}