'use strict'

const {expect} = require('chai')
const {google} = require('googleapis')
const sinon = require('sinon')
const moment = require('moment')

const list = require('../../server/list')
const move = require('../../server/move')
const cache = require('../../server/cache')
const {page1} = require('../fixtures/driveListing')

const folderType = 'application/vnd.google-apps.folder'
const sampleFile = {
  fileId: page1.data.files.find((file) => file.mimeType !== folderType).id,
  destination: page1.data.files.find((file) => file.mimeType === folderType).id,
  html: '<html><h1>Test file </h1></html>'
}

let count = 0
const nextModified = () => {
  count += 1
  return moment(sampleFile.modified).add(count, 'days').format()
}
const updateFile = () => {}

describe('Move files', () => {
  describe('results from getFolders', async () => {
    let folders

    before(async () => {
      folders = await move.getFolders()
    })

    it('should return only folders', () => {
      const onlyFolders = folders[0].children
        .reduce((acc, val) => acc && list.getMeta(val.id).resourceType === 'folder', true)

      expect(onlyFolders).to.be.true // eslint-disable-line no-unused-expressions
    })

    it('should return a single object nested in an array', () => {
      expect(folders).to.be.an('array')
      expect(folders.length).to.equal(1)
      expect(folders[0]).to.be.an('object')
    })

    it('should specify the drive id on the top level', () => {
      expect(folders[0].id).to.equal(process.env.DRIVE_ID)
    })

    it('should specify a prettyName on the top level', () => {
      expect(folders[0].prettyName).to.be.a('string')
    })

    it('should contain children arrays', () => {
      expect(folders[0].children).to.be.an('array')
      expect(folders[0].children[0].children).to.be.an('array')
    })
  })

  describe('moveFile function', () => {
    const {fileId, destination, html} = sampleFile
    let path, newPath, updateSpy, newUrl

    before(async () => {
      const {path: oldPath, slug} = list.getMeta(fileId)
      path = `${oldPath}/${slug}`
      const {path: destPath} = list.getMeta(destination)
      newPath = `${destPath}/${slug}`

      await cache.add(fileId, nextModified(), path, html)
    })

    beforeEach(async () => {
      updateSpy = sinon.spy(updateFile)
      google.drive = () => {
        return {
          files: {
            update: updateSpy
          }
        }
      }
    })

    // in error tests, this will throw "not found", so quiet errors.
    after(() => cache.purge({url: newUrl, modified: nextModified()}).catch(() => {}))

    describe('when not Google authenticated', () => {
      before(() => {
        sinon.stub(google.auth, 'getApplicationDefault').returns(Error('Auth error'))
      })

<<<<<<< HEAD
      after(() => {
        google.auth.getApplicationDefault.restore()
      })
=======
      after(() => { google.auth.getApplicationDefault = oldAuth })
>>>>>>> 93145f22

      it('should return an error', async () => {
        await move.moveFile('test')
          .catch((err) => {
            expect(err).to.exist.and.be.an.instanceOf(Error)
          })
      })
    })

    it('should return an error when the file has no parent folders', async () => {
      const result = await move.moveFile('fakeId', 'fakeDest')
      expect(result).to.exist.and.be.an.instanceOf(Error)
    })

    it('should return an error when the drive id is supplied as the file to move', async () => {
      const result = await move.moveFile(process.env.DRIVE_ID, 'fakeDest')
      expect(result).to.exist.and.be.an.instanceOf(Error)
    })

    describe('in team drive', () => {
      it('should use team drive options with drive api', async () => {
        newUrl = await move.moveFile(fileId, destination, 'team')

        const options = updateSpy.args[0][0]

        expect(options.corpora).to.equal('teamDrive')
        expect(options.teamDriveId).to.equal(process.env.DRIVE_ID)
        expect(options.fileId).to.equal(fileId)
      })
    })

    describe('in shared drive', () => {
      it('should use shared drive options with drive api', async () => {
        newUrl = await move.moveFile(fileId, destination, 'shared')
        const options = updateSpy.args[0][0]

        expect(updateSpy.calledOnce).to.be.true  // eslint-disable-line no-unused-expressions
        expect(options.teamDriveId).to.equal(undefined)
        expect(options.fileId).to.equal(fileId)
      })
    })

    describe('when trashing files', () => {
      before(() => {
        const listStub = sinon.stub(list, 'getMeta')
        listStub.withArgs('trash').returns({path: '/trash'})
        listStub.callThrough()
      })

      after(() => sinon.restore())

      it('should redirect to home', async () => {
        newUrl = await move.moveFile(fileId, 'trash', 'shared')
        expect(newUrl).to.equal('/')
      })
    })

    describe('cache interaction', () => {
      describe('when specified file id has no associated html stored in cache', () => {
        before(() => {
          const getCacheStub = sinon.stub(cache, 'get')
          getCacheStub.callsFake((path) => [{html: null}])
        })
        after(() => sinon.restore())

        it('should redirect to home', async () => {
          newUrl = await move.moveFile(fileId, destination, 'shared')
          expect(newUrl).to.equal('/')
        })
      })

      describe('when cache errors', () => {
        before(async () => {
          await cache.add(fileId, nextModified(), path, html)

          const addToCacheStub = sinon.stub(cache, 'add')
          addToCacheStub.callsFake((id, modified, newurl, html) => {
            return Promise.reject(new Error('Add to cache error'))
          })
        })

        after(() => sinon.restore())

        it('should redirect to home', async () => {
          newUrl = await move.moveFile(fileId, destination, 'shared')
          expect(newUrl).to.equal('/')
        })
      })

      it('should return new url when new path is successfully added to cache', async () => {
        newUrl = await move.moveFile(fileId, destination)

        expect(newUrl).to.equal(newPath)
      })
    })
  })
})<|MERGE_RESOLUTION|>--- conflicted
+++ resolved
@@ -88,16 +88,12 @@
 
     describe('when not Google authenticated', () => {
       before(() => {
-        sinon.stub(google.auth, 'getApplicationDefault').returns(Error('Auth error'))
+        sinon.stub(google.auth, 'getApplicationDefault').rejects(Error('Auth error'))
       })
 
-<<<<<<< HEAD
       after(() => {
         google.auth.getApplicationDefault.restore()
       })
-=======
-      after(() => { google.auth.getApplicationDefault = oldAuth })
->>>>>>> 93145f22
 
       it('should return an error', async () => {
         await move.moveFile('test')
