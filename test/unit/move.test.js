--- conflicted
+++ resolved
@@ -90,13 +90,7 @@
       it('should use team drive options with update API', async () => {
         newUrl = await move.moveFile(fileId, destination, 'team')
         const options = updateSpy.args[0][0]
-<<<<<<< HEAD
         
-=======
-        // console.log('team options', options)
-
-        // expect(updateSpy.calledOnce).to.be.true
->>>>>>> cfd71e8f
         expect(options.corpora).to.equal('teamDrive')
         expect(options.teamDriveId).to.equal(process.env.DRIVE_ID)
         expect(options.fileId).to.equal(fileId)
@@ -107,12 +101,7 @@
       it('should use shared drive options with update API', async () => {
         newUrl = await move.moveFile(fileId, destination, 'shared')
         const options = updateSpy.args[0][0]
-<<<<<<< HEAD
-        
-=======
-        // console.log('shared options', options)
 
->>>>>>> cfd71e8f
         expect(updateSpy.calledOnce).to.be.true
         expect(options.teamDriveId).to.equal(undefined)
         expect(options.fileId).to.equal(fileId)
