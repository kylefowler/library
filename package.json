{
  "name": "nyt-docs",
  "description": "Docs generated from files in google drive",
  "main": "server/index.js",
  "dependencies": {
    "@google-cloud/datastore": "^1.4.1",
    "***REMOVED***": ">=0.0.7",
    "assert": "^1.4.1",
    "async": "^2.4.1",
    "cache-manager": "^2.4.0",
    "chai": "^4.0.2",
    "cheerio": "^1.0.0-rc.1",
    "deepmerge": "^2.1.1",
    "ejs": "^2.5.6",
    "express": "^4.16.3",
<<<<<<< HEAD
    "google-auth-library": "^1.6.1",
=======
    "express-promise-router": "^3.0.3",
>>>>>>> 96a9c2d7
    "express-session": "^1.15.6",
    "googleapis": "^32.0.0",
    "js-yaml": "^3.12.0",
    "lodash": "^4.17.10",
    "md5": "^2.2.1",
    "moment": "^2.22.2",
    "node-sass": "^4.9.2",
    "nodemon": "^1.18.3",
    "passport": "^0.4.0",
    "passport-google-oauth2": "^0.1.6",
    "pretty": "^2.0.0",
    "promise-inflight": "^1.0.1",
    "slugify": "^1.2.1",
    "unescape": "^1.0.1",
    "winston": "^2.4.0",
    "xlsx": "^0.11.0"
  },
  "optionalDependencies": {
    "cache-manager-ioredis": "^1.0.1",
    "raven": "^2.6.3"
  },
  "devDependencies": {
    "concurrently": "^3.4.0",
    "dotenv": "^4.0.0",
    "eslint": "^3.19.0",
    "eslint-config-standard": "^10.2.1",
    "eslint-plugin-import": "^2.13.0",
    "eslint-plugin-node": "^5.0.0",
    "eslint-plugin-promise": "^3.5.0",
    "eslint-plugin-standard": "^3.0.1",
    "mocha": "^5.2.0",
    "nock": "^9.4.1",
    "nyc": "^11.2.1",
    "supertest": "^3.0.0",
    "supertest-as-promised": "^4.0.2",
    "webpack": "^2.6.1",
    "webpack-dev-server": "^2.4.5"
  },
  "scripts": {
    "start": "node server/index.js",
    "build": "node-sass styles/style.scss public/css/style.css",
    "debug": "node -r dotenv/config --inspect --debug-brk server/index.js",
    "watch": "concurrently \"nodemon -r dotenv/config -e js,ejs server/index.js\" \"node-sass -w styles/style.scss public/css/style.css\"",
    "test": "NODE_ENV=test mocha test/**/*.test.js --recursive --exit",
    "test:cover": "NODE_ENV=test nyc --all --reporter=html --reporter=text mocha test/**/*.test.js --recursive --exit"
  },
  "repository": {
    "type": "git",
    "url": "git+https://github.com/newsdev/nyt-docs.git"
  },
  "author": "NYT",
  "license": "Apache-2.0",
  "bugs": {
    "url": "https://github.com/newsdev/nyt-docs/issues"
  },
  "engines": {
    "node": "8.11.3"
  },
  "homepage": "https://github.com/newsdev/nyt-docs#readme"
}<|MERGE_RESOLUTION|>--- conflicted
+++ resolved
@@ -13,11 +13,8 @@
     "deepmerge": "^2.1.1",
     "ejs": "^2.5.6",
     "express": "^4.16.3",
-<<<<<<< HEAD
     "google-auth-library": "^1.6.1",
-=======
     "express-promise-router": "^3.0.3",
->>>>>>> 96a9c2d7
     "express-session": "^1.15.6",
     "googleapis": "^32.0.0",
     "js-yaml": "^3.12.0",
