{
  "name": "nyt-docs",
  "version": "1.0.0",
  "description": "Docs generated from files in google drive",
  "main": "index.js",
  "dependencies": {
    "@google-cloud/datastore": "^1.4.1",
    "***REMOVED***": ">=0.0.7",
    "assert": "^1.4.1",
    "async": "^2.4.1",
    "cache-manager": "^2.4.0",
    "chai": "^4.0.2",
    "cheerio": "^1.0.0-rc.1",
    "deepmerge": "^2.1.1",
    "ejs": "^2.5.6",
    "express": "^4.16.3",
<<<<<<< HEAD
    "google-auth-library": "^1.6.1",
=======
    "express-session": "^1.15.6",
>>>>>>> ff7d1bd4
    "googleapis": "^32.0.0",
    "inflight": "^1.0.6",
    "js-yaml": "^3.12.0",
    "lodash": "^4.17.10",
    "md5": "^2.2.1",
    "mocha": "^3.4.2",
    "moment": "^2.22.2",
    "node-sass": "^4.9.2",
    "nodemon": "^1.17.5",
    "passport": "^0.4.0",
    "passport-google-oauth2": "^0.1.6",
    "pretty": "^2.0.0",
    "promise-inflight": "^1.0.1",
    "slugify": "^1.2.1",
    "supertest": "^3.0.0",
    "supertest-as-promised": "^4.0.2",
    "unescape": "^1.0.1",
    "winston": "^2.4.0",
    "xlsx": "^0.11.0"
  },
  "optionalDependencies": {
    "cache-manager-ioredis": "^1.0.1",
    "raven": "^2.6.3"
  },
  "devDependencies": {
    "concurrently": "^3.4.0",
    "dotenv": "^4.0.0",
    "eslint": "^3.19.0",
    "eslint-config-standard": "^10.2.1",
    "eslint-plugin-import": "^2.13.0",
    "eslint-plugin-node": "^5.0.0",
    "eslint-plugin-promise": "^3.5.0",
    "eslint-plugin-standard": "^3.0.1",
    "nock": "^9.4.1",
    "nyc": "^11.2.1",
    "webpack": "^2.6.1",
    "webpack-dev-server": "^2.4.5"
  },
  "scripts": {
    "start": "node server/index.js",
    "build": "node-sass styles/style.scss public/css/style.css",
    "debug": "node -r dotenv/config --inspect --debug-brk server/index.js",
    "watch": "concurrently \"nodemon -r dotenv/config -e js,ejs server/index.js\" \"node-sass -w styles/style.scss public/css/style.css\"",
    "test": "NODE_ENV=test mocha test/**/*.test.js --recursive",
    "test:cover": "NODE_ENV=test nyc --all --reporter=html --reporter=text mocha test/**/*.test.js --recursive"
  },
  "repository": {
    "type": "git",
    "url": "git+https://github.com/newsdev/nyt-docs.git"
  },
  "author": "NYT",
  "license": "Apache-2.0",
  "bugs": {
    "url": "https://github.com/newsdev/nyt-docs/issues"
  },
  "engines": {
    "node": "8.11.3"
  },
  "homepage": "https://github.com/newsdev/nyt-docs#readme"
}<|MERGE_RESOLUTION|>--- conflicted
+++ resolved
@@ -14,11 +14,8 @@
     "deepmerge": "^2.1.1",
     "ejs": "^2.5.6",
     "express": "^4.16.3",
-<<<<<<< HEAD
     "google-auth-library": "^1.6.1",
-=======
     "express-session": "^1.15.6",
->>>>>>> ff7d1bd4
     "googleapis": "^32.0.0",
     "inflight": "^1.0.6",
     "js-yaml": "^3.12.0",
