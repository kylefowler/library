{
  "name": "nyt-docs",
  "description": "Docs generated from files in google drive",
  "main": "server/index.js",
  "dependencies": {
    "@google-cloud/datastore": "^1.4.1",
    "assert": "^1.4.1",
    "async": "^2.4.1",
    "bluebird": "^3.5.1",
    "cache-manager": "^2.4.0",
    "chai": "^4.0.2",
    "cheerio": "^1.0.0-rc.1",
    "deepmerge": "^2.1.1",
    "ejs": "^2.5.6",
    "express": "^4.16.3",
    "google-auth-library": "^1.6.1",
    "express-promise-router": "^3.0.3",
    "express-session": "^1.15.6",
    "googleapis": "^32.0.0",
    "js-yaml": "^3.12.0",
    "lodash": "^4.17.10",
    "md5": "^2.2.1",
    "moment": "^2.22.2",
    "node-sass": "^4.9.2",
    "passport": "^0.4.0",
    "passport-google-oauth2": "^0.1.6",
    "pretty": "^2.0.0",
    "promise-inflight": "^1.0.1",
    "slugify": "^1.2.1",
    "unescape": "^1.0.1",
    "winston": "^2.4.0",
    "xlsx": "^0.11.0"
  },
  "devDependencies": {
    "concurrently": "^3.4.0",
    "dotenv": "^4.0.0",
    "eslint": "^3.19.0",
    "eslint-config-standard": "^10.2.1",
    "eslint-plugin-import": "^2.13.0",
    "eslint-plugin-node": "^5.0.0",
    "eslint-plugin-promise": "^3.5.0",
    "eslint-plugin-standard": "^3.0.1",
    "mocha": "^5.2.0",
    "nock": "^9.4.1",
<<<<<<< HEAD
    "nyc": "^13.0.1",
    "sinon": "^6.1.4",
    "supertest": "^3.0.0"
=======
    "nodemon": "^1.18.3",
    "nyc": "^11.2.1",
    "supertest": "^3.0.0",
    "supertest-as-promised": "^4.0.2",
    "webpack": "^2.6.1",
    "webpack-dev-server": "^2.4.5"
>>>>>>> d272549f
  },
  "scripts": {
    "start": "node server/index.js",
    "build": "node-sass --include-path custom/styles --include-path styles/partials --source-map public/css/style.css.map --source-map-contents styles/style.scss public/css/style.css",
    "debug": "node -r dotenv/config --inspect --debug-brk server/index.js",
    "watch": "concurrently \"nodemon -r dotenv/config -e js,ejs server/index.js\" \"nodemon -e scss --watch styles --watch custom/styles -x npm run build\"",
    "test": "NODE_ENV=test mocha test/**/*.test.js -r ./test/utils/bootstrap.js --recursive --exit",
    "test:cover": "NODE_ENV=test nyc --include=server/** --reporter=html --reporter=text mocha test/**/*.test.js -r ./test/utils/bootstrap.js --recursive --exit"
  },
  "repository": {
    "type": "git",
    "url": "git+https://github.com/newsdev/nyt-docs.git"
  },
  "author": "NYT",
  "license": "Apache-2.0",
  "bugs": {
    "url": "https://github.com/newsdev/nyt-docs/issues"
  },
  "engines": {
    "node": "8.11.3"
  },
  "homepage": "https://github.com/newsdev/nyt-docs#readme"
}<|MERGE_RESOLUTION|>--- conflicted
+++ resolved
@@ -42,18 +42,9 @@
     "eslint-plugin-standard": "^3.0.1",
     "mocha": "^5.2.0",
     "nock": "^9.4.1",
-<<<<<<< HEAD
     "nyc": "^13.0.1",
     "sinon": "^6.1.4",
     "supertest": "^3.0.0"
-=======
-    "nodemon": "^1.18.3",
-    "nyc": "^11.2.1",
-    "supertest": "^3.0.0",
-    "supertest-as-promised": "^4.0.2",
-    "webpack": "^2.6.1",
-    "webpack-dev-server": "^2.4.5"
->>>>>>> d272549f
   },
   "scripts": {
     "start": "node server/index.js",
