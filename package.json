{
  "name": "nyt-docs",
  "description": "Docs generated from files in google drive",
  "main": "server/index.js",
  "dependencies": {
    "@google-cloud/datastore": "^1.4.1",
    "***REMOVED***": ">=0.0.7",
    "assert": "^1.4.1",
    "async": "^2.4.1",
    "cache-manager": "^2.4.0",
    "chai": "^4.0.2",
    "cheerio": "^1.0.0-rc.1",
    "deepmerge": "^2.1.1",
    "ejs": "^2.5.6",
    "express": "^4.16.3",
    "google-auth-library": "^1.6.1",
    "express-promise-router": "^3.0.3",
    "express-session": "^1.15.6",
    "googleapis": "^32.0.0",
    "js-yaml": "^3.12.0",
    "lodash": "^4.17.10",
    "md5": "^2.2.1",
    "moment": "^2.22.2",
    "node-sass": "^4.9.2",
    "nodemon": "^1.18.3",
    "passport": "^0.4.0",
    "passport-google-oauth2": "^0.1.6",
    "pretty": "^2.0.0",
    "promise-inflight": "^1.0.1",
    "slugify": "^1.2.1",
    "unescape": "^1.0.1",
    "winston": "^2.4.0",
    "xlsx": "^0.11.0"
  },
  "optionalDependencies": {
    "cache-manager-ioredis": "^1.0.1",
    "raven": "^2.6.3"
  },
  "devDependencies": {
    "concurrently": "^3.4.0",
    "dotenv": "^4.0.0",
    "eslint": "^3.19.0",
    "eslint-config-standard": "^10.2.1",
    "eslint-plugin-import": "^2.13.0",
    "eslint-plugin-node": "^5.0.0",
    "eslint-plugin-promise": "^3.5.0",
    "eslint-plugin-standard": "^3.0.1",
    "mocha": "^5.2.0",
    "nock": "^9.4.1",
    "nyc": "^11.2.1",
    "sinon": "^6.1.4",
    "supertest": "^3.0.0",
    "webpack": "^2.6.1",
    "webpack-dev-server": "^2.4.5"
  },
  "scripts": {
    "start": "node server/index.js",
    "build": "node-sass --include-path custom/styles --include-path styles/partials --source-map public/css/style.css.map --source-map-contents styles/style.scss public/css/style.css",
    "debug": "node -r dotenv/config --inspect --debug-brk server/index.js",
<<<<<<< HEAD
    "watch": "concurrently \"nodemon -r dotenv/config -e js,ejs server/index.js\" \"node-sass -w styles/style.scss public/css/style.css\"",
    "test": "NODE_ENV=test mocha test/**/*.test.js -r ./test/utils/bootstrap.js --recursive --exit",
    "test:cover": "NODE_ENV=test nyc --include=server/** --reporter=html --reporter=text mocha test/**/*.test.js -r ./test/utils/bootstrap.js --recursive --exit"
=======
    "watch": "concurrently \"nodemon -r dotenv/config -e js,ejs server/index.js\" \"nodemon -e scss --watch styles --watch custom/styles -x npm run build\"",
    "test": "NODE_ENV=test mocha test/**/*.test.js --recursive --exit",
    "test:cover": "NODE_ENV=test nyc --all --reporter=html --reporter=text mocha test/**/*.test.js --recursive --exit"
>>>>>>> 1152cc89
  },
  "repository": {
    "type": "git",
    "url": "git+https://github.com/newsdev/nyt-docs.git"
  },
  "author": "NYT",
  "license": "Apache-2.0",
  "bugs": {
    "url": "https://github.com/newsdev/nyt-docs/issues"
  },
  "engines": {
    "node": "8.11.3"
  },
  "homepage": "https://github.com/newsdev/nyt-docs#readme"
}<|MERGE_RESOLUTION|>--- conflicted
+++ resolved
@@ -57,15 +57,9 @@
     "start": "node server/index.js",
     "build": "node-sass --include-path custom/styles --include-path styles/partials --source-map public/css/style.css.map --source-map-contents styles/style.scss public/css/style.css",
     "debug": "node -r dotenv/config --inspect --debug-brk server/index.js",
-<<<<<<< HEAD
     "watch": "concurrently \"nodemon -r dotenv/config -e js,ejs server/index.js\" \"node-sass -w styles/style.scss public/css/style.css\"",
     "test": "NODE_ENV=test mocha test/**/*.test.js -r ./test/utils/bootstrap.js --recursive --exit",
     "test:cover": "NODE_ENV=test nyc --include=server/** --reporter=html --reporter=text mocha test/**/*.test.js -r ./test/utils/bootstrap.js --recursive --exit"
-=======
-    "watch": "concurrently \"nodemon -r dotenv/config -e js,ejs server/index.js\" \"nodemon -e scss --watch styles --watch custom/styles -x npm run build\"",
-    "test": "NODE_ENV=test mocha test/**/*.test.js --recursive --exit",
-    "test:cover": "NODE_ENV=test nyc --all --reporter=html --reporter=text mocha test/**/*.test.js --recursive --exit"
->>>>>>> 1152cc89
   },
   "repository": {
     "type": "git",
