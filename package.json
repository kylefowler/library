{
  "name": "nyt-docs",
  "version": "1.0.0",
  "description": "Docs generated from files in google drive",
  "main": "index.js",
  "dependencies": {
    "@google-cloud/datastore": "^1.0.6",
    "***REMOVED***": ">=0.0.7",
    "assert": "^1.4.1",
    "async": "^2.4.1",
    "cache-manager": "^2.4.0",
    "chai": "^4.0.2",
    "cheerio": "^1.0.0-rc.1",
    "deepmerge": "^2.1.1",
    "ejs": "^2.5.6",
    "express": "^4.16.3",
    "express-session": "^1.15.6",
    "googleapis": "^32.0.0",
    "inflight": "^1.0.6",
    "js-yaml": "^3.12.0",
    "lodash": "^4.17.10",
    "md5": "^2.2.1",
    "mocha": "^3.4.2",
    "moment": "^2.22.2",
    "node-sass": "^4.9.2",
    "nodemon": "^1.17.5",
    "passport": "^0.4.0",
    "passport-google-oauth2": "^0.1.6",
    "passport-google-oauth20": "^1.0.0",
    "pretty": "^2.0.0",
<<<<<<< HEAD
    "session-file-store": "^1.2.0",
=======
    "promise-inflight": "^1.0.1",
>>>>>>> 905cfc62
    "slugify": "^1.2.1",
    "supertest": "^3.0.0",
    "supertest-as-promised": "^4.0.2",
    "unescape": "^1.0.1",
    "winston": "^2.4.0",
    "xlsx": "^0.11.0"
  },
  "optionalDependencies": {
    "cache-manager-ioredis": "^1.0.1",
    "raven": "^2.6.3"
  },
  "devDependencies": {
    "concurrently": "^3.4.0",
    "dotenv": "^4.0.0",
    "eslint": "^3.19.0",
    "eslint-config-standard": "^10.2.1",
    "eslint-plugin-import": "^2.13.0",
    "eslint-plugin-node": "^5.0.0",
    "eslint-plugin-promise": "^3.5.0",
    "eslint-plugin-standard": "^3.0.1",
    "nock": "^9.4.1",
    "nyc": "^11.2.1",
    "webpack": "^2.6.1",
    "webpack-dev-server": "^2.4.5"
  },
  "scripts": {
    "start": "node server/index.js",
    "build": "node-sass styles/style.scss public/css/style.css",
    "debug": "node -r dotenv/config --inspect --debug-brk server/index.js",
    "watch": "concurrently \"nodemon -r dotenv/config -e js,ejs server/index.js\" \"node-sass -w styles/style.scss public/css/style.css\"",
    "test": "NODE_ENV=test mocha test/unit --recursive",
    "test:cover": "nyc --reporter=html --reporter=text mocha test/unit --recursive"
  },
  "repository": {
    "type": "git",
    "url": "git+https://github.com/newsdev/nyt-docs.git"
  },
  "author": "NYT",
  "license": "Apache-2.0",
  "bugs": {
    "url": "https://github.com/newsdev/nyt-docs/issues"
  },
  "homepage": "https://github.com/newsdev/nyt-docs#readme"
}<|MERGE_RESOLUTION|>--- conflicted
+++ resolved
@@ -28,11 +28,8 @@
     "passport-google-oauth2": "^0.1.6",
     "passport-google-oauth20": "^1.0.0",
     "pretty": "^2.0.0",
-<<<<<<< HEAD
     "session-file-store": "^1.2.0",
-=======
     "promise-inflight": "^1.0.1",
->>>>>>> 905cfc62
     "slugify": "^1.2.1",
     "supertest": "^3.0.0",
     "supertest-as-promised": "^4.0.2",
